import numpy as np
from numpy.linalg import norm
import pyquaternion
from math import sin,cos

"""
Random useful utilities that don't belong to any 
particular Python module 
"""

import time

class IntervalTimer(object):
    """
    A surprisingly useful class to schedule something at even intervals
    """

    def __init__(self, interval, skip_lags = True, force_skip = 10, rostime=False, fake_time=False):
        """
        :param interval: Interval to delay for
        :param skip_lags: Don't catch up to missed intervals. If this is false and you fail to check in
                        on the ready() function for a while, ready() will repeatedly return true
                        to make up for the missed intervals.
        :param force_skip: If not using skip lags and we get behind more than this many seconds, skip everything
        :param rostime: Use ROS time. You'll need this if running in tandem with a Gazebo simulation that slows
        :param fake_time: Manually input your own time
        down time.
        """
        if rostime:
            import rospy
            self._time_fn = rospy.get_time
        elif fake_time:
            self._time_fn = lambda: self.get_time()
        else:
            self._time_fn = time.time

        self._interval = interval
        self._skip_lags = skip_lags
        self._force_skip = force_skip
        self._fake_time = 0
        self._use_fake_time = fake_time
        self._next = self._time_fn() + interval

    def ready(self, fake_time=None):
        """
        Non-blocking check of whether the timer has tripped or not.
        This will return true exactly once when the timer has tripped, and then
        false until the next interval comes.

        :param fake_time: Custom time, if using param fake_time
        :return: Bool, whether the timer has tripped or not
        """
        if self._use_fake_time:
            assert self._fake_time is not None, "You need to manually input the time when using fake_time"
            assert self._fake_time >= self._fake_time
            self._fake_time = fake_time

        if self._time_fn() >= self._next:
            if self._skip_lags:
                self._next = self._time_fn() + self._interval
            else:
                self._next += self._interval
                if self._time_fn() - self._next > self._force_skip:
                    self._next = self._time_fn()
            return True
        return False

    def get_time(self):
        return self._fake_time

    @property
    def interval(self):
        return self._interval

    @interval.setter
    def interval(self, i):
        self._interval = i



def normalize(vec):
    """
    Make the magnitude of a vector or list of vectors 1

    :param vec:
    :return:
    """
    if vec.ndim==1:
        n = norm(vec)
        if n==0:
            n=1
        return vec / n
    n = norm(vec,axis=1)
    n[n==0] = 1
    n = np.expand_dims(n, axis=1)
    return vec / n

def cosdist(A,B):
    """
    Cosine of angle between A and B
    :param A:
    :param B:
    :return:
    """
    return np.dot(normalize(A), normalize(B))



def vec_reject(V, F):
    """
    (This operates rowwise on V and F)
    Get the normal component of the vector F along V
    All rows in the result should be orthogonal to V

    :param V:
    :param F:
    :return: Component of F not on V
    """
    vh = normalize(V)
    dots = np.expand_dims(np.sum(F*vh,axis=1),axis=1)
    return F - dots*vh


def clip_norm(vec, nmax):
    """
    For an (N x M) array, clip the 2-norm
    of each row

    :param vec:
    :param nmax:
    :return:
    """
    if vec.ndim==1:
        n = norm(vec)
        if n==0:
            n=1
        nvec = vec / n
        n = np.clip(n, 0, nmax)
        return nvec * n
    n = np.expand_dims(norm(vec,axis=1), axis=1)
    n[n==0]=1
    nvec = vec / n
    n = np.clip(n, 0, nmax)
    return nvec * n


def az_el_vec(azimuth, elevation):
    """
    Return a vector that points in the given azimuth and elevation

    :param azimuth:
    :param elevation:
    :return:
    """

    q1 = pyquaternion.Quaternion(axis=[0, 1, 0], angle=-elevation)
    q2 = pyquaternion.Quaternion(axis=[0, 0, 1], angle=azimuth)
    v = np.array([1.0, 0, 0])
    q = q2 * q1
    vrot = q.rotate(v)
    return vrot

def vecs2rot(v1,v2):
    """
    Get the rotation that would have to be applied to
    vector v1 to result in v2

    :param v1:
    :param v2:
    :return: pyquaternion
    """
    denom = norm(v1) * norm(v2)
    c = np.dot(v1, v2) / denom
    if abs(c-1) < 1e-8:
        # No rotation present, return null quaternion
        return pyquaternion.Quaternion()
    s = norm(np.cross(v1, v2)) / denom
    angle = np.arctan2(s,c)
    axis = normalize(np.cross(v1,v2))
    return pyquaternion.Quaternion(axis=axis, radians=angle)


def cart2sph(xyz):
    """
    Convert rectangular to spherical coordinates
    The

    :param xyz: An N x 3 array of rectangular coordinates
    :return: azimuth, elevation, radius

    """
    x=xyz[:,0]
    y=xyz[:,1]
    z=xyz[:,2]
    hxy = np.hypot(x, y)
    r = np.hypot(hxy, z)
    el = np.arctan2(hxy, z)
    az = np.arctan2(y, x)
    return az, el, r

def cart2pol(x, y):
    """
    Cartesian to polar coordinates

    :param x:
    :param y:
    :return:
    """
    theta = np.arctan2(y, x)
    rho = np.hypot(x, y)
    return theta, rho

def pol2cart(theta, rho, units="radians"):
    """
    Polar to cartesian

    :param theta:
    :param rho:
    :param radians:
    :return:
    """
    if units=="degrees":
        theta = np.radians(theta)
    else:
<<<<<<< HEAD
        assert units=="radians","Unknown angle units"
=======
        assert units=="radians"

>>>>>>> 7540530e
    x = rho * np.cos(theta)
    y = rho * np.sin(theta)
    return np.array([x, y], dtype=float)


def rotation_matrix(angle):
    """
    Make a 2x2 2d rotation matrix from an angle

    :param angle:
    :return:
    """
    c = cos(angle)
    s = sin(angle)

    tf = np.array([
        [c,-s],
        [s,c]
    ], dtype=np.float64)
    return tf

def make_lattice(*iterables):
    grids = np.meshgrid(*iterables)
    flat = [g.flatten() for g in grids]
    return np.array(flat).T

def wraptopi(angles):
    return (angles + np.pi) % (2 * np.pi ) - np.pi

<|MERGE_RESOLUTION|>--- conflicted
+++ resolved
@@ -222,12 +222,8 @@
     if units=="degrees":
         theta = np.radians(theta)
     else:
-<<<<<<< HEAD
         assert units=="radians","Unknown angle units"
-=======
-        assert units=="radians"
-
->>>>>>> 7540530e
+
     x = rho * np.cos(theta)
     y = rho * np.sin(theta)
     return np.array([x, y], dtype=float)
